--- conflicted
+++ resolved
@@ -25,11 +25,8 @@
 
 #define DEBUG_TYPE "asm-printer"
 
-<<<<<<< HEAD
+#define PRINT_ALIAS_INSTR
 #define PRINT_MACHINE_OPERAND
-=======
-#define PRINT_ALIAS_INSTR
->>>>>>> be9ff87c
 #include "ARMGenAsmWriter.inc"
 
 /// translateShiftImm - Convert shift immediate from 0-31 to 1-32 for printing.
