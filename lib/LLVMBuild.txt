--- conflicted
+++ resolved
@@ -16,14 +16,12 @@
 ;===------------------------------------------------------------------------===;
 
 [common]
-<<<<<<< HEAD
-subdirectories = Analysis AsmParser Bitcode CodeGen DC DebugInfo ExecutionEngine LineEditor Linker IR IRReader LTO MC Object Option Passes ProfileData Support TableGen Target Transforms
-=======
 subdirectories =
  Analysis
  AsmParser
  Bitcode
  CodeGen
+ DC
  DebugInfo
  ExecutionEngine
  LibDriver
@@ -41,7 +39,6 @@
  TableGen
  Target
  Transforms
->>>>>>> a639e155
 
 [component_0]
 type = Group
