--- conflicted
+++ resolved
@@ -190,16 +190,14 @@
       if( TARGET LLVM${c}Disassembler )
         list(APPEND expanded_components "LLVM${c}Disassembler")
       endif()
-<<<<<<< HEAD
+      if( TARGET LLVM${c}Info )
+        list(APPEND expanded_components "LLVM${c}Info")
+      endif()
+      if( TARGET LLVM${c}Utils )
+        list(APPEND expanded_components "LLVM${c}Utils")
+      endif()
       if( TARGET LLVM${c}DC )
         list(APPEND expanded_components "LLVM${c}DC")
-=======
-      if( TARGET LLVM${c}Info )
-        list(APPEND expanded_components "LLVM${c}Info")
-      endif()
-      if( TARGET LLVM${c}Utils )
-        list(APPEND expanded_components "LLVM${c}Utils")
->>>>>>> 4d13821a
       endif()
     elseif( c STREQUAL "native" )
       # already processed
